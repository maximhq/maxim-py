# Maxim SDK

<div style="display: flex; justify-content: center; align-items: center;margin-bottom:20px;">
<img src="https://cdn.getmaxim.ai/third-party/sdk.png">
</div>

This is Python SDK for enabling Maxim observability. [Maxim](https://www.getmaxim.ai?ref=npm) is an enterprise grade evaluation and observability platform.

## How to integrate

### Install

```
pip install maxim-py
```

### Initialize Maxim logger

```console
MAXIM_API_KEY=
MAXIM_LOG_REPO_ID=
```

```python
# SDK picks up env variables

from maxim import Maxim
maxim = Maxim()
```

### Start sending traces

```python
# Initializing logger
logger = maxim.logger()
# Initializing a new trace
trace = logger.trace(TraceConfig(id="trace-id",name="trace-name",tags={"key":"value"}))
# Creating the generation
generation = trace.generation(GenerationConfig(id=str(uuid4()), model="text-davinci-002", provider="azure", model_parameters={"temperature": 0.7, "max_tokens": 100}))
# Making LLM call
completion = self.client.completions.create(
   model="text-davinci-002",
   prompt="Translate the following English text to French: 'Hello, how are you?'",
   max_tokens=100,
   temperature=0.7
)
# Updating generation
generation.result(completion)
# Ending trace
trace.end()
```

## Integrations with other frameworks

### Langchain

We have built in Langchain tracer support

```python
logger = self.maxim.logger(LoggerConfig(id=repoId))
trace_id = str(uuid4())
trace = logger.trace(TraceConfig(
   id=trace_id, name="pre-defined-trace"))

model = OpenAI(callbacks=[MaximLangchainTracer(logger)],api_key=openAIKey)
messages = [
   (
         "system",
         "You are a helpful assistant that translates English to French. Translate the user sentence.",
   ),
   ("human", "I love programming."),
]
model.invoke(messages, config={
   "metadata": {
         "maxim": {
            "trace_id": trace_id,
            "generation_name": "get-answer",
            "generation_tags": {
               "test": "123"
            }
         }
   }
})
trace.event(id=str(uuid4()), name="test event")
trace.end()
```

#### Langchain module compatibility

|                                                             | Anthropic | Bedrock Anthropic | Bedrock Meta | OpenAI | Azure                                        |
| ----------------------------------------------------------- | --------- | ----------------- | ------------ | ------ | -------------------------------------------- |
| Chat (0.3.x)                                                | ✅        | ✅                | ✅           | ✅     | ✅                                           |
| Chat (0.1.x)                                                | ✅        | ✅                | ✅           | ✅     | ✅                                           |
| Tool call (0.3.x)                                           | ✅        | ✅                | ❓           | ✅     | ✅                                           |
| Tool call (0.1.x)                                           | ✅        | ✅                | ✅           | ✅     | ✅                                           |
| Chain (via LLM) (0.3.x)                                     | ✅        | ✅                | ✅           | ✅     | ✅                                           |
| Chain (via LLM) (0.1.x)                                     | ✅        | ✅                | ✅           | ✅     | ✅                                           |
| Streaming (0.3.x)                                           | ✅        | ✅                | ✅           | ✅     | ✳️ Token usage is not supported by Langchain |
| Streaming (0.1.x) Token usage is not supported by Langchain | ✳️        | ✳️                | ✳️           | ✳️     | ✳️                                           |
| Agent (0.3.x)                                               | ⛔️       | ⛔️               | ⛔️          | ⛔️    | ⛔️                                          |
| Agent (0.1.x)                                               | ⛔️       | ⛔️               | ⛔️          | ⛔️    | ⛔️                                          |

> Please reach out to us if you need support for any other package + provider + classes.

### Litellm

| completion | acompletion | fallback | Prompt Management |
| ---------- | ----------- | -------- | ----------------- |
| ✅         | ✅          | ⛔️      | ⛔️               |


### LiveKit (Alpha)

| Provider | Audio | ToolCalls | Video | 
| ---------- | ---------- | ----------- | -------- 
| OpenAI (RealtimeAPI)  | ✅         | ⛔️          | ⛔️      
| Gemini (RealtimeAPI)  | ✅         | ⛔️          | ⛔️      


## Version changelog

### 3.7.2

<<<<<<< HEAD
- chore: improvements in crewai logging integration
- chore: deprecated span.output() method removed
=======
- feat: LiveKit one line integration (alpha)
>>>>>>> d6d89317

### 3.7.0

- feat: Prompt, PromptVersionConfig, and RunnablePrompt now expose a `provider` field to indicate the LLM provider (e.g., 'openai', 'anthropic').
- improvement: Maxim SDK listens for `atexit` and termination signals, and triggers cleanup automatically

### 3.6.4

- chore: crewai python 3.9+ support

### 3.6.3

- fix: now reports metadata errors silently
- fix: minor fixes to crew-ai instrumentation

### 3.6.2

- fix: minor version check fixes.

### 3.6.1

- feat: crew-ai intercept
- fix: trace tag fixes for langchain

### 3.6.0

- feat: Adds attachment support (beta): [Read more](https://www.getmaxim.ai/docs/observe/how-to/log-your-application/add-attachments)

### 3.5.8

- fix: Fixes anthropic one line integration
- chore: Fixes anthropic messages parsing for streaming client

### 3.5.7

- chore: Added extra guards for lang-graph evaluation config.

### 3.5.6

- chore: Adds new Maxim SDK level logger. You can set specific level for Maxim SDK by `logging.getLogger('maxim').setLevel(logging.DEBUG)`
- fix: minor cleanups on Langchain tracer.

### 3.5.5

- feat: adds special handling for apps running on AWS lambda. As runtime execution is unpredictable, logger.flush() now pushes logs immediately vs submitting to a thread pool worker.
- chore: all logs emitted form the SDK now has [MaximSDK] prefix.

### 3.5.4

- fix: adds special handling when langchain streaming response handler raises an exception in user-land.

### 3.5.3

- fix: fixes empty cache issue for prompt management

### 3.5.2 (💥 Yanked)

- chore: adds max limit to the commit log queue size
- chore: auto flush when the writer level max in memory message size reaches
- chore: adds global container list for langchain tracer to use it across multiple instances

### 3.5.1 (💥 Yanked)

- chore: adds custom trace-id support for MaximOpenAIClient

### 3.5.0 (💥 Yanked)

- feat: adds error component
- deprecate: old Config classes - now all logging constructs support TypedDict
- feat: adds one line integration for OpenAI
- fix: fixes agents import in OpenAI SDK

### 3.4.17

- fix: fixes langchain callback tracer

### 3.4.16

- chore: adds support to wrap LiteLLMProxy tracer for docker deployments

### 3.4.15

- feat: adds new MaximLiteLLMProxyTracer file for LitellmProxy logger

### 3.4.14 (💥 Yanked)

- feat: adds new MaximLiteLLMProxyTracer file for LitellmProxy logger

### 3.4.13

- chore: adds ID validation on client side.

### 3.4.12

- feat: adds support for bedrock client

### 3.4.11

- chore: Some minor bugfixes for langhchain handler (its them not us)
- fix: handles some network level exceptions during connection resets.

### 3.4.10

- feat: OpenAI agents tracing out of beta. And we are also on OpenAI docs -

### 3.4.9

- feat: adds support for running test runs using prompt chains

### 3.4.8

- fix: fixes testruns using dataset, and runs using local workflows.

### 3.4.7 (🚧 Yanked: In favor of broken test-runs via SDK)

- fix: fixes incorrect import for TypedDict

### 3.4.6 (🚧 Yanked: In favor of broken test-runs via SDK)

- feat: openai-agents adds session support, adds error support for llm calls

### 3.4.5 (🚧 Yanked: In favor of broken test-runs via SDK)

- feat: OpenAI agents tracing support (beta)

### 3.4.4 (🚧 Yanked: In favor of broken test-runs via SDK)

- feat: Generation messages adds support for dicts

### 3.4.3 (🚧 Yanked: In favor of broken test-runs via SDK)

- fix: Handles optional PromptResponse fields gracefully.

### 3.4.2 (🚧 Yanked: In favor of broken test-runs via SDK)

- feat: Adds support for prompt and prompt chain run

### 3.4.1 (🚧 Yanked: In favor of broken test-runs via SDK)

- fix: Resolved duplicate serialization of metadata entries

### 3.4.0 (🚧 Yanked: In favor of broken test-runs via SDK)

- Breaking change: Prompt and Prompt chain object properties are now with snake cases
- fix: Prompt chain nodes are properly parsed in all cases

### 3.3.9 (🚧 Yanked: In favor of broken test-runs via SDK)

- fix: fixes litellm pre_api_call message parsing

### v3.3.8 (🚧 Yanked: In favor of broken test-runs via SDK)

- fix: updates create test run api to use v2 api

### v3.3.7 (🚧 Yanked: In favor of broken test-runs via SDK)

- fix: handles marking test run as failed if the test run raises error at any point after creating it on the platform.
- feat: adds support for `context_to_evaluate` in `with_prompt_version_id` and `with_workflow_id` (by passing it as the second parameter) to be able to choose whichever variable or dataset column to use as context to evaluate, as opposed to only having the dataset column as context through the `CONTEXT_TO_EVALUATE` datastructure mapping.

### v3.3.6

- fix: fixes garbled message formatting when invalid testrun config is passed to the TestRunBuilder

### v3.3.5

- chore: now sdk propagates system errors in formatted structures (specifically for test runs)

### v3.3.4

- fix: add missing deps in the requirement

### v3.3.3

- chore: minor bug fixes

### v3.3.2

- feat: adds support for gemini outputs
- feat: adds local evaluator support for test runs

### v3.3.1

- chore: Litellm failure exceptions will be sent to the default logger.

### v3.3.0

- feat: Adds litellm support (Beta)

### v3.2.3

- fix: Fixes duplicate container ids for langchain tracer

### v3.2.2

- fix: Langgraph capture fixes
- chore: Adds missing docstrings

### v3.2.1

- fix: Adds support for dict as an output to yields_output function during test runs.

### v3.2.0

- fix: Fixed dependency issues

### v3.1.0 (🚧 Yanked)

- feat: Adds new flow to trigger test runs via Python SDK
- fix: Minor bug fixes

### v3.0.1 [Breaking changes](https://www.getmaxim.ai/docs/sdk/upgrading-to-v3)

- beta release
- feat: New decorators support for tracing, langchain and langgraph

### v3.0.0rc6

- feat: Adds new decorator for langgraph. @langgraph_agent
- feat: Adds support for chains in langchain tracer
- fix: Some minor bug fixes

### v3.0.0rc5

- chore: Keeps logger till function call context is present

### v3.0.0rc4

- fix: Fixes automatic retrieval capture from vector dbs

### v3.0.0rc3

- fix: Fixes langchain_llm_call to handle chat models

### v3.0.0rc2

- fix: Minor bug fixes

### v3.0.0rc1

- Check [upgrade steps](https://www.getmaxim.ai/docs/sdk/upgrading-to-v3)
- feat: Adds new decorators flow to simplify tracing
- chore: apiKey and baseUrl parameters in MaximConfig are now api_key and base_url respectively.

### v2.0.0 (Breaking changes)

- feat: Jinja 2.0 variables support

### v1.5.13

- fix: Fixes issue where model was None for some prompt versions.

### v1.5.12

- fix: Fixes edge case of race condition while fetching prompts, prompt chains and folders.

### v1.5.11

- fix: Fixes import of dataclasse

### v1.5.10

- feat: Adds new config called `raise_exceptions`. Unless this is set to `True`, the SDK will not raise any exceptions.

### v1.5.9

- Chore - Removes raising alert when repo not found

### v1.5.8

- fix - Removes a no-op command for retrieval
- fix - Fixes retrieval output command

### v1.5.7

- feat - Supports 0.1.x langchain

### v1.5.6

- chore - Improved langchain support

### v1.5.5

- chore - Improves cleanups for log writer for quick returns.

### v1.5.4

- chore - Improved fs access checks.
- chore - Fixes threading locks for periodic syncs in Python3.9

### v1.5.3

- chore - Adds lambda env support for SDK with no access to filesystem.

### v1.5.2

- feat - Adds support to new langchain_openai.AzureChatOpenAI class in langchain tracer

### v1.5.1

- fix - Adds Python 3.9 compatibility

### v1.5.0

- chore - Updates connection pool to use session that enforces re-connects before making API calls.

### v1.4.5

- chore - Adds backoff retries to failed REST calls.

### v1.4.4

- chore - langchain becomes optional dependency

### v1.4.3

- fix - connection pooling for network calls.
- fix - connection close issue.

### v1.4.2 (🚧 Yanked)

- fix - connection close issue

### v1.4.1

- Adds validation for provider in generation

### v1.4.0

- Now generation.result accepts
  - OpenAI chat completion object
  - Azure OpenAI chat completion object
  - Langchain LLMResult, AIMessage object

### v1.3.4

- fix: Fixes message_parser

### v1.3.2

- fix: Fixes utility function for langchain to parse AIMessage into Maxim logger completion result

### v1.3.1

- feat: Adds tool call parsing support for Langchain tracer

### v1.3.0

- feat: Adds support for ChatCompletion in generations
- feat: Adds type safety for retrieval results

### v1.2.7

- fix: Bug fix where input sent with trace.config was getting overridden with None

### v1.2.6

- chore: Adds `trace.set_input` and `trace.set_output` methods to control what to show in logs dashboard

### v1.2.5

- chore: Removes one no_op command while creating spans
- fix: Minor bug fixes

### v1.2.1

- fix: Fixed MaximLangchainTracer error logging flow.

### v1.2.0

- feat: Adds langchain support
- chore: Adds local parsers to validate payloads on client side

### v1.1.0

- fix: Minor bug fixes around log writer cleanup

### v1.0.0

- Public release<|MERGE_RESOLUTION|>--- conflicted
+++ resolved
@@ -119,14 +119,16 @@
 
 ## Version changelog
 
+
 ### 3.7.2
 
-<<<<<<< HEAD
+- LiveKit support for Google and OpenAI
 - chore: improvements in crewai logging integration
 - chore: deprecated span.output() method removed
-=======
 - feat: LiveKit one line integration (alpha)
->>>>>>> d6d89317
+
+### 3.7.1
+- fix: Signal registration only happens if the current thread is main thread
 
 ### 3.7.0
 
