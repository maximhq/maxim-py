--- conflicted
+++ resolved
@@ -8,11 +8,7 @@
 with codecs.open(os.path.join(here, "README.md"), encoding="utf-8") as fh:
     long_description = "\n" + fh.read()
 
-<<<<<<< HEAD
-VERSION = "3.6.5"
-=======
-VERSION = "3.7.0"
->>>>>>> 503ff316
+VERSION = "3.7.1"
 DESCRIPTION = "Maxim Python Library"
 LONG_DESCRIPTION = "A package that allows you to use the Maxim Python Library to interact with the Maxim Platform"
 
