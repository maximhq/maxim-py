from dataclasses import dataclass, field
import json
from typing import Any, Callable, Literal, Optional, TypeVar, TypedDict, Union
from ..logger.components.attachment import Attachment, FileAttachment, FileDataAttachment, UrlAttachment

class VariableType(str):
    """
    This class represents the type of a variable.
    """

    TEXT = "text"
    JSON = "json"
    FILE = "file"

class DatasetAttachmentUploadURL(TypedDict):
    """
    This class represents a signed upload target returned by the API.
    """
    url: str
    key: str

@dataclass
class Variable:
    """
    This class represents a variable.
    """
    type: Literal["text", "json", "file"]
    payload: Union[str, dict[str, Any], list[Attachment]]

    def to_json(self) -> dict[str, Any]:
        """Convert the Variable to a dict; for type 'file', payload contains Attachment instances and may not be JSON-serializable."""
        return {"type": self.type, "payload": self.payload}

    @classmethod
    def from_json(cls, data: dict[str, Any]) -> "Variable":
        """Create a Variable from a JSON-like dictionary.

        Args:
            data: Dictionary containing the variable data with 'type' and 'payload' keys

        Returns:
            Variable: The created variable instance

        Raises:
            ValueError/TypeError: If the data format is invalid or required fields are missing.
            Note: For type 'file', payload must be a list of typed Attachment objects
            (FileAttachment, FileDataAttachment, UrlAttachment).
        """
        if not isinstance(data, dict):
            raise TypeError("data must be a dictionary")

        if "type" not in data:
            raise ValueError("missing 'type'")

        if "payload" not in data:
            raise ValueError("missing 'payload'")

        var_type = data["type"]
        payload = data["payload"]

        # Validate type
        allowed = {VariableType.TEXT, VariableType.JSON, VariableType.FILE}
        if var_type not in allowed:
            raise ValueError(f"invalid type: {var_type}")

        validators = {
            "text": lambda p: isinstance(p, str),
            "json": lambda p: isinstance(p, dict),
            "file": lambda p: isinstance(p, list) and all(
                isinstance(item, (FileAttachment, FileDataAttachment, UrlAttachment)) for item in p
            ),
        }
        if not validators[var_type](payload):
            messages = {
                "text": "payload for 'text' must be str",
                "json": "payload for 'json' must be dict",
                "file": "payload for 'file' must be list[Attachment] with Attachment instances",
            }
            raise TypeError(messages[var_type])

        return cls(type=var_type, payload=payload)

@dataclass
class VariableFileAttachment:
    """
    This class represents a variable file attachment.
    """
    id: str
    url: str
    hosted: bool
<<<<<<< HEAD
    prefix: Optional[str] = None
    props: dict[str, Any] = field(default_factory=dict)
    
=======
    props: dict[str, Any]
    prefix: Optional[str] = None

>>>>>>> 43a4d04a
    def to_dict(self) -> dict[str, Any]:
        """Convert to dictionary for JSON serialization."""
        return {k: v for k, v in {
            "id": self.id,
            "url": self.url,
            "hosted": self.hosted,
            "prefix": self.prefix,
            "props": self.props,
        }.items() if v is not None}

@dataclass
class FileVariablePayload:
    """
    This class represents a file variable payload.
    """
    text: Optional[str]
    files: list[VariableFileAttachment]
    entry_id: Optional[str] = None

@dataclass
class DatasetEntry:
    """
    This class represents a dataset entry.
    """
    entry: dict[str, Variable]
    @classmethod
    def from_dict(cls, data_dict: dict[str, Any]) -> "DatasetEntry":
        """
        Convert a single dictionary to a DatasetEntry object.

        Args:
            data_dict: Dictionary representing a dataset entry

        Returns:
            DatasetEntry: DatasetEntry object

        Raises:
            TypeError: If data_dict is not a dict
        """
        if not isinstance(data_dict, dict):
            raise TypeError("data_dict must be a dict")

        variables = {}
        for column_name, value in data_dict.items():
            if isinstance(value, str):
                var_type = VariableType.TEXT
                payload = value
            elif isinstance(value, dict):
                var_type = VariableType.JSON
                payload = value
            elif isinstance(value, list) and all(isinstance(item, (FileAttachment, FileDataAttachment, UrlAttachment)) for item in value):
                # Check for List[Attachment]
                var_type = VariableType.FILE
                payload = value
            else:
                # Default to text for unknown types
                var_type = VariableType.TEXT
                payload = str(value)

            variables[column_name] = Variable(type=var_type, payload=payload)

        return cls(entry=variables)


@dataclass
class DatasetEntryWithRowNo:
    """
    This class represents a dataset entry with a row number.
    """
    row_no: int
    column_name: str
    type: Literal["text", "json", "file"]
    payload: Union[str, dict[str, Any], list[Attachment]]
    column_id: Optional[str] = None

    @classmethod
    def from_dataset_entry(cls, dataset_entry: DatasetEntry, row_no: int) -> list["DatasetEntryWithRowNo"]:
        """
        Convert a DatasetEntry to a list of DatasetEntryWithRowNo objects.

        Args:
            dataset_entry: The DatasetEntry to convert
            row_no: The row number to assign

        Returns:
            list[DatasetEntryWithRowNo]: One object per column

        Raises:
            TypeError: If dataset_entry is not a DatasetEntry
        """
        if not isinstance(dataset_entry, DatasetEntry):
            raise TypeError("dataset_entry must be a DatasetEntry")
        result: list[DatasetEntryWithRowNo] = []
        for column_name, variable in dataset_entry.entry.items():
            result.append(cls(
                row_no=row_no,
                column_name=column_name,
                type=variable.type,
                payload=variable.payload,
            ))

        return result

    def to_dict(self) -> dict[str, Any]:
        """
        Convert the DatasetEntryWithRowNo to a dictionary.

        Returns:
            dict[str, Any]: Dictionary with rowNo, columnName, type, and value
        """
        value: Any
        if self.type == "file":
            value = []
        elif self.type == "json":
            # Stringify JSON payloads before sending to API
            value = self.payload if isinstance(self.payload, str) else json.dumps(self.payload)
        else:
            value = self.payload

        result = {
            "rowNo": self.row_no,
            "columnName": self.column_name,
            "type": self.type,
            "value": value,
        }
        if self.column_id is not None:
            result["columnId"] = self.column_id

        return result

@dataclass
class DatasetRow:
    """
    This class represents a row of a dataset.
    """

    id: str
    data: dict[str, str]

    def __json__(self) -> dict[str, Any]:
        return {"id": self.id, "data": self.data}

    def to_dict(self) -> dict[str, Any]:
        return {"id": self.id, "data": self.data}

    @classmethod
    def dict_to_class(cls, data: dict[str, Any]) -> "DatasetRow":
        return cls(id=data["id"], data=data["data"])


InputColumn = Literal["INPUT"]
ExpectedOutputColumn = Literal["EXPECTED_OUTPUT"]
ContextToEvaluateColumn = Literal["CONTEXT_TO_EVALUATE"]
VariableColumn = Literal["VARIABLE"]
FileURLVariableColumn = Literal["FILE_URL_VARIABLE"]
NullableVariableColumn = Literal["NULLABLE_VARIABLE"]
OutputColumn = Literal["OUTPUT"]

DataStructure = dict[
    str,
    Union[
        InputColumn,
        ExpectedOutputColumn,
        ContextToEvaluateColumn,
        VariableColumn,
        FileURLVariableColumn,
        NullableVariableColumn,
    ],
]

T = TypeVar("T", bound=DataStructure)

DataValue = list[T]

LocalData = dict[str, Union[str, list[str], None]]
Data = Union[str, list[LocalData], LocalData, Callable[[int], Optional[LocalData]]]<|MERGE_RESOLUTION|>--- conflicted
+++ resolved
@@ -88,15 +88,10 @@
     id: str
     url: str
     hosted: bool
-<<<<<<< HEAD
-    prefix: Optional[str] = None
-    props: dict[str, Any] = field(default_factory=dict)
-    
-=======
     props: dict[str, Any]
     prefix: Optional[str] = None
 
->>>>>>> 43a4d04a
+
     def to_dict(self) -> dict[str, Any]:
         """Convert to dictionary for JSON serialization."""
         return {k: v for k, v in {
